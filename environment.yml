--- conflicted
+++ resolved
@@ -14,10 +14,6 @@
   - scikit-image=0.19
   - cython=3.0
   - fftw=3.3
-<<<<<<< HEAD
-  # - opentsne
-=======
->>>>>>> a8eaa6d2
   - pandas
   - fbpca
   - ffmpeg=4.2